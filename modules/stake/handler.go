--- conflicted
+++ resolved
@@ -31,17 +31,11 @@
 
 //nolint
 var (
-<<<<<<< HEAD
-	Period2Unbond uint64 = 30     // queue blocks before unbond
-	CoinDenom     string = "atom" // bondable coin denomination
+	PeriodUnbonding uint64 = 30     // queue blocks before unbond
+	CoinDenom       string = "atom" // bondable coin denomination
 
 	MaxGroupCommChange        = newDecimal(5, -2) //maximum commission change permitted across the previous ModCommCheckBlocks blocks
 	ModCommCheckBlocks uint64 = 28800             //1 day at 1 block/3 sec
-=======
-	PeriodUnbonding uint64 = 30     // queue blocks before unbond
-	Period2ModComm  uint64 = 30     // queue blocks before commission can change
-	CoinDenom       string = "atom" // bondable coin denomination
->>>>>>> bfcc6fc3
 
 	Inflation Decimal = NewDecimal(7, -2) // inflation between (0 to 1)
 )
